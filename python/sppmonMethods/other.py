"""This Module provides other themed features.
You may implement new methods here if they do not fit anywhere else

Classes:
    OtherMethods
"""

import logging
import os
import re

from utils.execption_utils import ExceptionUtils

LOGGER = logging.getLogger("sppmon")


class OtherMethods:

    @staticmethod
<<<<<<< HEAD
    def create_dashboard(dashboard_folder_path: str, database_name: str) -> None:
        """Creates from the 14 day dashboard a new dashboard for the individual database.
        Alerts are transferred

        Args:
            dashboard_folder_path (str): Path the the folder where the template is located
            database_name (str): name of the database

        Raises:
            ValueError: no path given
            ValueError: no db name given
            ValueError: error when reading or writing files
        """
        if(not dashboard_folder_path):
            raise ValueError(
                "a path to the dashboard template is required to create a new dashboard")
        if(not database_name):
            raise ValueError(
                "need the name of the database to create the new dashboard")

        real_path = os.path.realpath(dashboard_folder_path)
        tmpl_path = os.path.join(
            real_path, "SPPMON for IBM Spectrum Protect Plus.json")

        LOGGER.info(f"> trying to open template dashboard on path {tmpl_path}")

        try:
            tmpl_file = open(tmpl_path, "rt")
            file_str = tmpl_file.read()
            tmpl_file.close()
        except Exception as error:
            ExceptionUtils.exception_info(error)
            raise ValueError(
                "Error opening dashboard template. Make sure you've the path to the correct folder (Grafana).")
        LOGGER.info("> Sucessfully opened. Creating new Dashboard")
        # replace name by new one
        name_str = file_str.replace(
            "\"title\": \"SPPMON for IBM Spectrum Protect Plus\"",
            f"\"title\": \"SPPMON for IBM Spectrum Protect Plus {database_name}\"")

        # replace uid by new one
        uid_str = re.sub(
            "\"uid\": \".*\"",
            f"\"uid\": \"14_day_auto_gen_{database_name}\"",
            name_str)

        # replace all datasource = null by actual datasource
        datasource_str = uid_str.replace(
            "\"datasource\": null",
            f"\"datasource\": \"{database_name}\"",
        )

        LOGGER.info("> finished creating content of dashboard")
        write_path = os.path.join(
            real_path, f"SPPMON for IBM Spectrum Protect Plus {database_name}.json")
        LOGGER.info(f"> trying to create dashboard file on path {write_path}")
        try:
            dashboard_file = open(write_path, "wt")
            dashboard_file.write(datasource_str)
            dashboard_file.close()
        except Exception as error:
            ExceptionUtils.exception_info(error)
            raise ValueError("Error creating new dashboard file.")
        LOGGER.info("> Sucessfully created new dashboard file.")
=======
    def test_connection(influx_client: InfluxClient, rest_client: Optional[RestClient], config_file: Dict[str, Any]):
        if(not config_file):
            raise ValueError("SPPmon does not work without a config file")

        LOGGER.info("Testing all connections required for SPPMon to work")
        working: bool = True # SPPMon itself will finish sucessfull (no critical errors)
        no_warnings: bool = True # SPPMon will finish without any warnings (no errors at all)

        # ## InfluxDB ##

        LOGGER.info("> Testing and configuring InfluxDB")
        try:
            influx_client.connect()
            influx_client.disconnect()
            if(not influx_client.use_ssl):
                ExceptionUtils.error_message("> WARNING: Mandatory SSL is disabled. We hightly recommend to enable it!")
                no_warnings = False

            LOGGER.info("InfluxDB is ready for use")
        except ValueError as error:
            ExceptionUtils.exception_info(error, extra_message="> Testing of the InfluxDB failed. This is a crictial component of SPPMon.")
            working = False

        # ## REST-API ##

        LOGGER.info("> Testing REST-API of SPP.")
        try:
            if(not rest_client):
                raise ValueError("Rest-client is setup. Unavailable to test it.")
            rest_client.login()
            (version_nr, build_nr) = rest_client.get_spp_version_build()
            LOGGER.info(f">> Sucessfully connected to SPP V{version_nr}, build {build_nr}.")
            rest_client.logout()
            LOGGER.info("> REST-API is ready for use")
        except ValueError as error:
            ExceptionUtils.exception_info(error, extra_message="> Testing of the REST-API failed. This is a crictial component of SPPMon.")
            working = False

        # ## SSH-CLIENTS ##

        LOGGER.info("> Testing all types of SSH-Clients: Server, VAPDs, vSnaps, Cloudproxy and others")
        ssh_working = True # The arg --ssh will finish without any error at all

        # Count of clients checks
        ssh_clients: List[SshClient] = SshMethods.setup_ssh_clients(config_file)
        if(not ssh_clients):
            ExceptionUtils.error_message(">> No SSH-clients detected at all. At least the server itself should be added for process-statistics.")
            ssh_working = False
        else:
            for type in SshTypes:
                if(not list(filter(lambda client: client.client_type == type , ssh_clients))):
                    LOGGER.info(f">> No {type.name} client detected.")

                    if(type == SshTypes.SERVER):
                        ExceptionUtils.error_message(">> Critical: Without Server as ssh client you wont have any process statistics available. These are a key part of SPPMon.")
                        ssh_working = False # No error, but still critical

                    if(type == SshTypes.VSNAP):
                        LOGGER.info(">> WARNING: Without vSnap as ssh client you have no access to storage information. You may add vSnap's for additional monitoring and alerts.")
                        no_warnings = False # ssh will still work, but thats definitly a warning

            ssh_methods: SshMethods = SshMethods(influx_client, config_file, False)
            # Connection check
            LOGGER.info(f">> Testing now connection and commands of {len(ssh_clients)} registered ssh-clients.")
            for client in ssh_clients:
                try:
                    client.connect()
                    client.disconnect()

                    error_count: int = len(ExceptionUtils.stored_errors)
                    MethodUtils.ssh_execute_commands(
                        ssh_clients=[client],
                        ssh_type=client.client_type,
                        command_list=ssh_methods.client_commands[client.client_type] + ssh_methods.all_command_list)
                    if(len(ExceptionUtils.stored_errors) != error_count):
                        ssh_working = False
                        ExceptionUtils.error_message(
                            f"Not all commands available for client {client.host_name} with type: {client.client_type}.\n" +
                            "Please check manually if the commands are installed and their output.")

                except ValueError as error:
                    ExceptionUtils.exception_info(error, extra_message=f"Connection failed for client {client.host_name} with type: {client.client_type}.")
                    ssh_working = False

        if(ssh_working):
            LOGGER.info("> Testing of SSH-clients sucessfull.")
        else:
            LOGGER.info("> Testing of SSH-clients failed! SPPMon will still work, not all informations are available.")
            no_warnings = False

        # #### Conclusion ####

        if(working and no_warnings):
            LOGGER.info("> All components tested sucessfully. SPPMon is ready to be used!")
        elif(working):
            LOGGER.info("> Testing partially sucessful. SPPMon will run, but please check the warnings.")
        else:
            LOGGER.info("> Testing failed. SPPMon is not ready to be used. Please fix the connection issues.")
>>>>>>> 789ffee6
<|MERGE_RESOLUTION|>--- conflicted
+++ resolved
@@ -17,72 +17,6 @@
 class OtherMethods:
 
     @staticmethod
-<<<<<<< HEAD
-    def create_dashboard(dashboard_folder_path: str, database_name: str) -> None:
-        """Creates from the 14 day dashboard a new dashboard for the individual database.
-        Alerts are transferred
-
-        Args:
-            dashboard_folder_path (str): Path the the folder where the template is located
-            database_name (str): name of the database
-
-        Raises:
-            ValueError: no path given
-            ValueError: no db name given
-            ValueError: error when reading or writing files
-        """
-        if(not dashboard_folder_path):
-            raise ValueError(
-                "a path to the dashboard template is required to create a new dashboard")
-        if(not database_name):
-            raise ValueError(
-                "need the name of the database to create the new dashboard")
-
-        real_path = os.path.realpath(dashboard_folder_path)
-        tmpl_path = os.path.join(
-            real_path, "SPPMON for IBM Spectrum Protect Plus.json")
-
-        LOGGER.info(f"> trying to open template dashboard on path {tmpl_path}")
-
-        try:
-            tmpl_file = open(tmpl_path, "rt")
-            file_str = tmpl_file.read()
-            tmpl_file.close()
-        except Exception as error:
-            ExceptionUtils.exception_info(error)
-            raise ValueError(
-                "Error opening dashboard template. Make sure you've the path to the correct folder (Grafana).")
-        LOGGER.info("> Sucessfully opened. Creating new Dashboard")
-        # replace name by new one
-        name_str = file_str.replace(
-            "\"title\": \"SPPMON for IBM Spectrum Protect Plus\"",
-            f"\"title\": \"SPPMON for IBM Spectrum Protect Plus {database_name}\"")
-
-        # replace uid by new one
-        uid_str = re.sub(
-            "\"uid\": \".*\"",
-            f"\"uid\": \"14_day_auto_gen_{database_name}\"",
-            name_str)
-
-        # replace all datasource = null by actual datasource
-        datasource_str = uid_str.replace(
-            "\"datasource\": null",
-            f"\"datasource\": \"{database_name}\"",
-        )
-
-        LOGGER.info("> finished creating content of dashboard")
-        write_path = os.path.join(
-            real_path, f"SPPMON for IBM Spectrum Protect Plus {database_name}.json")
-        LOGGER.info(f"> trying to create dashboard file on path {write_path}")
-        try:
-            dashboard_file = open(write_path, "wt")
-            dashboard_file.write(datasource_str)
-            dashboard_file.close()
-        except Exception as error:
-            ExceptionUtils.exception_info(error)
-            raise ValueError("Error creating new dashboard file.")
-        LOGGER.info("> Sucessfully created new dashboard file.")
-=======
     def test_connection(influx_client: InfluxClient, rest_client: Optional[RestClient], config_file: Dict[str, Any]):
         if(not config_file):
             raise ValueError("SPPmon does not work without a config file")
@@ -180,5 +114,4 @@
         elif(working):
             LOGGER.info("> Testing partially sucessful. SPPMon will run, but please check the warnings.")
         else:
-            LOGGER.info("> Testing failed. SPPMon is not ready to be used. Please fix the connection issues.")
->>>>>>> 789ffee6
+            LOGGER.info("> Testing failed. SPPMon is not ready to be used. Please fix the connection issues.")