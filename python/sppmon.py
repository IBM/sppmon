--- conflicted
+++ resolved
@@ -54,17 +54,12 @@
  02/07/2021 version 0.13   Implemented additional Office365 Joblog parsing
  02/10/2021 version 0.13.1 Fixes to partial send(influx), including influxdb version into stats
  03/29/2021 version 0.13.2 Fixes to typing, reducing error messages and tracking code for NaN bug
-<<<<<<< HEAD
- 07/07/2021 version 0.13.3 Hotfixing version endpoint for SPP 10.1.8.1
+ 07/06/2021 version 0.13.3 Hotfixing version endpoint for SPP 10.1.8.1
  07/09/2021 version 0.13.4 Hotfixing storage execption, chaning top-level execption handling to reduce the need of further hotfixes
- 07/14/2021 version 0.13.5 Optimizing CQ's, reducing batch size and typo fix within cpuram table
- 07/27/2021 version 0.13.6 Streamlining --test arg and checking for GrafanaReader on InfluxSetup
- 08/02/2021 version 0.13.7 Enhancement and replacement of the ArgumentParser and clearer config-file error messages
-=======
- 06/07/2021 version 0.13.3 Hotfixing version endpoint for SPP 10.1.8.1
- 06/09/2021 version 0.13.4 Hotfixing storage execption, chaning top-level execption handling to reduce the need of further hotfixes
  08/06/2021 version 0.13.5 Fixing PS having unituitive CPU-recording, reintroducing TOP to collect CPU informations only
->>>>>>> 1c140bc3
+ 07/14/2021 version 0.13.6 Optimizing CQ's, reducing batch size and typo fix within cpuram table
+ 07/27/2021 version 0.13.7 Streamlining --test arg and checking for GrafanaReader on InfluxSetup
+ 08/02/2021 version 0.13.8 Enhancement and replacement of the ArgumentParser and clearer config-file error messages
 """
 from __future__ import annotations
 
@@ -94,11 +89,7 @@
 from utils.spp_utils import SppUtils
 
 # Version:
-<<<<<<< HEAD
-VERSION = "0.13.7  (2021/08/02)"
-=======
-VERSION = "0.13.5  (2021/08/06)"
->>>>>>> 1c140bc3
+VERSION = "0.13.8  (2021/08/02)"
 
 # ----------------------------------------------------------------------------
 # command line parameter parsing
