--- conflicted
+++ resolved
@@ -43,11 +43,8 @@
  11/10/2020 version 0.10.3 Introduced --loadedSystem argument and moved --minimumLogs to depricated
  12/07/2020 version 0.10.4 Included SPP 10.1.6 addtional job information features and some bugfixes
  12/29/2020 version 0.10.5 Replaced ssh 'top' command by 'ps' command to bugfix truncating data
-<<<<<<< HEAD
  01/22/2021 version 0.10.6 Removed `--processStats`, integrated in `--ssh` plus Server/vSnap `df` root recording
-=======
- 01/22/2021 version 0.10.6 Replaced `transfer_data` by `copy_database` with improvements
->>>>>>> 850fd386
+ 01/22/2021 version 0.10.7 Replaced `transfer_data` by `copy_database` with improvements
 """
 from __future__ import annotations
 import functools
@@ -76,7 +73,7 @@
 from utils.spp_utils import SppUtils
 
 # Version:
-VERSION = "0.10.6  (2021/01/22)"
+VERSION = "0.10.7  (2021/01/22)"
 
 # ----------------------------------------------------------------------------
 # command line parameter parsing
@@ -117,26 +114,13 @@
 parser.add_option("--cpu", dest="cpu", action="store_true", help="capture SPP server CPU and RAM utilization")
 parser.add_option("--sppcatalog", dest="sppcatalog", action="store_true", help="capture Spp-Catalog Storage usage")
 
-##########################
-<<<<<<< HEAD
-#TODO Remove minimum Logs and Processstats on next version.
-parser.add_option("--minimumLogs", dest="minimumLogs", action="store_true",
-                  help="DEPRICATED, use '--loadedSystem' instead")
-parser.add_option("--processStats", dest="processStats", action="store_true",
-                  help="DEPRICATED, use '--ssh' instead")
-
-parser.add_option("--transfer_data", dest="transfer_data", action="store_true",
-                  help="TEMPORARY FEATURE:transfer data into retention policies, BACKUP before doing so")
-parser.add_option("--old_database", dest="old_database",
-                  help="TEMPORARY FEATURE:transfer data of this db into the cfg-database")
-=======
 #TODO Minimum Logs is depricated, to be removed in Version 1.1.
 parser.add_option("--minimumLogs", dest="minimumLogs", action="store_true",
                   help="DEPRICATED, use '--loadedSystem' instead. To be removed in v1.1")
-
+parser.add_option("--processStats", dest="processStats", action="store_true",
+                  help="DEPRICATED, use '--ssh' instead")
 parser.add_option("--copy_database", dest="copy_database",
                   help="Copy all data from .cfg database into a new database, specified by `copy_database=newName`. Delete old database with caution.")
->>>>>>> 850fd386
 parser.add_option("--create_dashboard", dest="create_dashboard", action="store_true",
                   help="Create a server unique dashboard with alerts. Option `--cfg` and `--dashboard_folder_path` required.")
 parser.add_option("--dashboard_folder_path", dest="dashboard_folder_path",
