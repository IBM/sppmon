"""
(C) IBM Corporation 2020

Description:
 Monitoring and long-term reporting for IBM Spectrum Protect Plus.
 Provides a data bridge from SPP to InfluxDB and provides visualization dashboards via Grafana.

 This program provides functions to query IBM Spectrum Protect Plus Servers,
 VSNAP, VADP and other servers via REST API and ssh. This data is stored into a InfluxDB database.

Repository:
  https://github.com/IBM/spectrum-protect-sppmon

Author:
 Daniel Wendler
 Niels Korschinsky

 changelog:
 02/06/2020 version 0.2   tested with SPP 10.1.5
 02/13/2020 version 0.25  improved debug logging & url encoding
 02/20/2020 version 0.31  added function to add / modify REST API url parameters
                          added jobLogDetails function to capture joblogs and store in Influx DB
 03/24/2020 version 0.4   migrated to Influxdb
 04/15/2020 version 0.6   reworked all files with exception handling
 04/16/2020 version 0.6.1 Hotfixing vmStats table
 04/16/2020 version 0.6.2 Split into multiple tables
 04/17/2020 version 0.6.3 New Catalog Statistics and Reduced JobLogs store to only Summary.
 04/18/2020 version 0.6.4 Parsing two new JobLogID's
 04/20/2020 version 0.6.4.1 Minor change to jobLogs
 04/22/2020 version 0.6.5 Improved SSH Commands and added new Stats via ssh
 04/23/2020 version 0.7   New module structure
 04/27/2020 version 0.7.1 Fixes to index errors breaking the execution.
 04/27/2020 version 0.7.2 Reintroduced all joblogs and added --minimumLogs
 04/30/2020 version 0.8   Reworked Exception system, intorduces arg grouping
 05/07/2020 version 0.8.1 Part of the documentation and typing system, renamed programm args
 05/14/2020 version 0.8.2 Cleanup and full typing
 05/18/2020 version 0.9   Documentation finished and some bugfixes.
 05/19/2020 version 0.9.1 Moved future import into main file.
 06/02/2020 version 0.9.2 Fixed df ssh command, introduced CLOUDPROXY and shortend ssh.py file.
 06/03/2020 version 0.9.3 Introduces --hourly, grafana changes and small bugfixes
 07/16/2020 version 0.9.4 Shift of the --joblogs to --daily as expected
 07/16/2020 version 0.9.5 Dynamically shift of the pagesize for any kind of get-API requests
 08/02/2020 version 0.10.0 Introducing Retention Policies and Continuous Queries, breaking old tables
 08/25/2020 version 0.10.1 Fixes to Transfer Data, Parse Unit and Top-SSH-Command parsing
 09/01/2020 version 0.10.2 Parse_Unit fixes (JobLogs) and adjustments on timeout
 11/10/2020 version 0.10.3 Introduced --loadedSystem argument and moved --minimumLogs to depricated
 12/07/2020 version 0.10.4 Included SPP 10.1.6 addtional job information features and some bugfixes
 12/29/2020 version 0.10.5 Replaced ssh 'top' command by 'ps' command to bugfix truncating data
 01/22/2021 version 0.10.6 Removed `--processStats`, integrated in `--ssh` plus Server/vSnap `df` root recording
 01/22/2021 version 0.10.7 Replaced `transfer_data` by `copy_database` with improvements
 01/28/2021 version 0.11   Copy_database now also creates the database with RP's if missing.
 01/29/2021 version 0.12   Implemented --test function, also disabeling regular setup on certain args
 02/09/2021 version 0.12.1 Hotfix job statistic and --test now also checks for all commands individually
 02/07/2021 version 0.13   Implemented additional Office365 Joblog parsing
 02/10/2021 version 0.13.1 Fixes to partial send(influx), including influxdb version into stats
 03/29/2021 version 0.13.2 Fixes to typing, reducing error messages and tracking code for NaN bug
 07/06/2021 version 0.13.3 Hotfixing version endpoint for SPP 10.1.8.1
 07/09/2021 version 0.13.4 Hotfixing storage execption, chaning top-level execption handling to reduce the need of further hotfixes
 08/06/2021 version 0.13.5 Fixing PS having unituitive CPU-recording, reintroducing TOP to collect CPU informations only
<<<<<<< HEAD
 08/13/2021 version 0.14   Added install script and fixed typo in config file, breaking old config files.
=======
 07/14/2021 version 0.13.6 Optimizing CQ's, reducing batch size and typo fix within cpuram table
 07/27/2021 version 0.13.7 Streamlining --test arg and checking for GrafanaReader on InfluxSetup
 08/02/2021 version 0.13.8 Enhancement and replacement of the ArgumentParser and clearer config-file error messages
 08/10/2021 version 0.13.9 Rework of the JobLogs and fix of Log-Filter.
>>>>>>> bf979e63
"""
from __future__ import annotations

import functools
import logging
import os
import re
import subprocess
import sys
import time
from argparse import ArgumentError, ArgumentParser
from subprocess import CalledProcessError
from typing import Any, Dict, List, NoReturn, Optional, Union

from influx.influx_client import InfluxClient
from sppConnection.api_queries import ApiQueries
from sppConnection.rest_client import RestClient
from sppmonMethods.jobs import JobMethods
from sppmonMethods.protection import ProtectionMethods
from sppmonMethods.ssh import SshMethods
from sppmonMethods.system import SystemMethods
from sppmonMethods.testing import TestingMethods
from utils.connection_utils import ConnectionUtils
from utils.execption_utils import ExceptionUtils
from utils.methods_utils import MethodUtils
from utils.spp_utils import SppUtils

# Version:
<<<<<<< HEAD
VERSION = "0.14.0  (2021/08/13)"

=======
VERSION = "0.13.9  (2021/08/10)"
>>>>>>> bf979e63

# ----------------------------------------------------------------------------
# command line parameter parsing
# ----------------------------------------------------------------------------
parser = ArgumentParser(
    # exit_on_error=False, TODO: Enable in python version 3.9
    description=
    """Monitoring and long-term reporting for IBM Spectrum Protect Plus.
 Provides a data bridge from SPP to InfluxDB and provides visualization dashboards via Grafana.

 This program provides functions to query IBM Spectrum Protect Plus Servers,
 VSNAP, VADP and other servers via REST API and ssh. This data is stored into a InfluxDB database.""",
 epilog="For feature-requests or bug-reports please visit https://github.com/IBM/spectrum-protect-sppmon")

parser.add_argument("-v", '--version', action='version', version="Spectrum Protect Plus Monitoring (SPPMon) version " + VERSION)

parser.add_argument("--cfg", required=True, dest="configFile", help="REQUIRED: specify the JSON configuration file")
parser.add_argument("--verbose", dest="verbose", action="store_true", help="print to stdout")
parser.add_argument("--debug", dest="debug", action="store_true", help="save debug messages")
parser.add_argument("--test", dest="test", action="store_true", help="tests connection to all components")

parser.add_argument("--constant", dest="constant", action="store_true",
                  help="execute recommended constant functions: (ssh, cpu, sppCatalog)")

parser.add_argument("--hourly", dest="hourly", action="store_true",
                  help="execute recommended hourly functions: (constant + jobs, vadps, storages)")

parser.add_argument("--daily", dest="daily", action="store_true",
                  help="execute recommended daily functions: (hourly +  joblogs, vms, slaStats, vmStats)")

parser.add_argument("--all", dest="all", action="store_true", help="execute all functions: (daily + sites)")

parser.add_argument("--jobs", dest="jobs", action="store_true", help="store job history")
parser.add_argument("--jobLogs", dest="jobLogs", action="store_true",
                  help="retrieve detailed information per job (job-sessions)")
parser.add_argument("--loadedSystem", dest="loadedSystem", action="store_true",
                  help="Special settings for loaded systems, reducing API-request loads")

parser.add_argument("--ssh", dest="ssh", action="store_true", help="execute monitoring commands via ssh")

parser.add_argument("--vms", dest="vms", action="store_true", help="store vm statistics (hyperV, vmWare)")
parser.add_argument("--vmStats", dest="vmStats", action="store_true", help="calculate vm statistic from catalog data")
parser.add_argument("--slaStats", dest="slaStats", action="store_true", help="calculate vm's and applications per SLA")

parser.add_argument("--vadps", dest="vadps", action="store_true", help="store VADPs statistics")
parser.add_argument("--storages", dest="storages", action="store_true", help="store storages (vsnap) statistics")

parser.add_argument("--sites", dest="sites", action="store_true", help="store site settings")
parser.add_argument("--cpu", dest="cpu", action="store_true", help="capture SPP server CPU and RAM utilization")
parser.add_argument("--sppcatalog", dest="sppcatalog", action="store_true", help="capture Spp-Catalog Storage usage")

parser.add_argument("--copy_database", dest="copy_database",
                  help="Copy all data from .cfg database into a new database, specified by `copy_database=newName`. Delete old database with caution.")


# DEPRICATED AREA
#TODO removed in Version 1.1.
parser.add_argument("--minimumLogs", dest="minimumLogs", action="store_true",
                  help="DEPRICATED, use '--loadedSystem' instead. To be removed in v1.1")
parser.add_argument("--processStats", dest="processStats", action="store_true",
                  help="DEPRICATED, use '--ssh' instead")
parser.add_argument("--create_dashboard", dest="create_dashboard", action="store_true",
                  help="DEPRICATED: Just import the regular dashboard instead, choose datasource within Grafana. To be removed in v1.1")
parser.add_argument("--dashboard_folder_path", dest="dashboard_folder_path",
                  help="DEPRICATED: Just import the regular dashboard instead, choose datasource within Grafana. To be removed in v1.1")

print = functools.partial(print, flush=True)

LOGGER_NAME = 'sppmon'
LOGGER = logging.getLogger(LOGGER_NAME)

ERROR_CODE_START_ERROR: int = 3
ERROR_CODE_CMD_ARGS: int = 2
ERROR_CODE: int = 1
SUCCESS_CODE: int = 0

try:
    ARGS = parser.parse_args()
except SystemExit as exit_code:
    if(exit_code != SUCCESS_CODE):
        print("> Error when reading SPPMon arguments.", file=sys.stderr)
        print("> Please make sure to specify a config file and check the spelling of your arguments.", file=sys.stderr)
        print("> Use --help to display all argument options and requirements", file=sys.stderr)
    exit(exit_code)
except ArgumentError as error:
    print(error.message)
    print("> Error when reading SPPMon arguments.", file=sys.stderr)
    print("> Please make sure to specify a config file and check the spelling of your arguments.", file=sys.stderr)
    print("> Use --help to display all argument options and requirements", file=sys.stderr)
    exit(ERROR_CODE_CMD_ARGS)

class SppMon:
    """Main-File for the sppmon. Only general functions here and calls for sub-modules.

    Attributes:
        log_path - path to logger, set in set_logger
        pid_file_path - path to pid_file, set in check_pid_file
        config_file
        See below for full list

    Methods:
        set_logger - Sets global logger for stdout and file logging.
        set_critial_configs - Sets up any critical infrastructure.
        set_optional_configs - Sets up any optional infrastructure.
        store_script_metrics - Stores script metrics into influxb.
        exit - Executes finishing tasks and exits sppmon.

    """

    # set class variables
    MethodUtils.verbose = ARGS.verbose
    SppUtils.verbose = ARGS.verbose

    # ###### API-REST page settings  ###### #
    # ## IMPORTANT NOTES ## #
    # please read the documentation before adjusting values.
    # if unsure contact the sppmon develop team before adjusting

    # ## Recommend changes for loaded systems ##

    # Use --loadedSystem if sppmon causes big CPU spikes on your SPP-Server
    # CAUTION: using --loadedSystem causes some data to not be recorded.
    # all changes adjusts settings to avoid double running mongodb jobs.
    # Hint: make sure SPP-mongodb tables are correctly indexed.

    # Priority list for manual changes:

    # Only if unable to connect at all:
    # 1. Increase initial_connection_timeout

    # Small/Medium Spikes:

    # finetune `default` variables:
    # 1. increase timeout while decreasing preferred send time (timeout disable: None)
    # 2. increase timeout reduction (0-0.99)
    # 3. decrease scaling factor (>1)

    # Critical/Big Spikes:

    # CAUTION Reduce Recording: causes less Joblogs-Types to be recorded
    # 1. Enable `--loadedSystem`
    # 2. finetune `loaded`-variables (see medium spikes 1-3)
    # 3. Reduce JobLog-Types (min only `SUMMARY`)

    # Other finetuning mechanics (no data-loss):
    # 1. decrease allowed_send_delta (>=0)
    # 2. decrease starting pagesize (>1)

    initial_connection_timeout: float = 6.05
    """Time spend waiting for the initial connection, slightly larger than 3 multiple"""

    pref_send_time: int = 30
    """preferred query send time in seconds"""
    loaded_pref_send_time: int = 20
    """desired send time per query in seconds for loaded systems"""

    max_scaling_factor: float = 3.5
    """max scaling factor of the pagesize increase per request"""
    loaded_max_scaling_factor: float = 3.5
    """max scaling factor of the pagesize increase per request for loaded systems"""

    allowed_send_delta: float = 0.1
    """delta of send allowed before adjustments are made to the pagesize in %"""
    loaded_allowed_send_delta: float = 0.1
    """delta of send allowed before adjustments are made to the pagesize in % on loaded systems"""

    request_timeout: int | None = 60
    """timeout for api-requests"""
    loaded_request_timeout: int | None = 360
    """timeout on loaded systems"""

    timeout_reduction: float = 0.7
    """reduce of the actual pagesize on timeout in percent"""
    loaded_timeout_reduction: float = 0.95
    """reduce of the actual pagesize on timeout in percent on loaded systems"""

    max_send_retries: int = 3
    """Count of retries before failing request. Last one is min size. 0 to disable."""
    loaded_max_send_retries: int = 1
    """Count of retries before failing request on loaded systems. Last one is min size. 0 to disable."""

    starting_page_size: int = 50
    """starting page size for dynamical change within rest_client"""
    loaded_starting_page_size: int = 10
    """starting page size for dynamical change within rest_client on loaded systems"""

    min_page_size: int = 5
    """minimum size of a rest-api page"""
    loaded_min_page_size: int = 1
    """minimum size of a rest-api page on loaded systems"""

    # possible options: '["INFO","DEBUG","ERROR","SUMMARY","WARN"]'
    joblog_types = ["INFO","DEBUG","ERROR","SUMMARY","WARN"]
    """regular joblog query types on normal running systems"""
    loaded_joblog_types = ["DEBUG","ERROR","SUMMARY","WARN"]
    """jobLog types to be requested on loaded systems."""

    # String, cause of days etc
    # ### DATALOSS if turned down ###
    job_log_retention_time = "60d"
    """Configured spp log rentation time, logs get deleted after this time."""

    # set later in each method, here to avoid missing attribute
    influx_client: Optional[InfluxClient] = None
    rest_client: Optional[RestClient] = None
    api_queries: Optional[ApiQueries] = None
    system_methods: Optional[SystemMethods] = None
    job_methods: Optional[JobMethods] = None
    protection_methods: Optional[ProtectionMethods] = None
    ssh_methods: Optional[SshMethods] = None

    def __init__(self):
        self.log_path: str = ""
        """path to logger, set in set_logger."""
        self.pid_file_path: str = ""
        """path to pid_file, set in check_pid_file."""

        self.set_logger()

        LOGGER.info("Starting SPPMon")
        if(not self.check_pid_file()):
            ExceptionUtils.error_message("Another instance of sppmon with the same args is running")
            self.exit(ERROR_CODE_START_ERROR)

        time_stamp_name, time_stamp = SppUtils.get_capture_timestamp_sec()
        self.start_counter = time.perf_counter()
        LOGGER.debug("\n\n")
        LOGGER.debug(f"running script version: {VERSION}")
        LOGGER.debug(f"cmdline options: {ARGS}")
        LOGGER.debug(f"{time_stamp_name}: {time_stamp}")
        LOGGER.debug("")

        if(not ARGS.configFile):
            ExceptionUtils.error_message("missing config file, aborting")
            self.exit(error_code=ERROR_CODE_CMD_ARGS)
        try:
            self.config_file = SppUtils.read_conf_file(config_file_path=ARGS.configFile)
        except ValueError as error:
            ExceptionUtils.exception_info(error=error, extra_message="Error when trying to read Config file, unable to read")
            self.exit(error_code=ERROR_CODE_START_ERROR)

        LOGGER.info("Setting up configurations")
        self.setup_args()
        self.set_critial_configs(self.config_file)
        self.set_optional_configs(self.config_file)

    def set_logger(self) -> None:
        """Sets global logger for stdout and file logging.

        Changes logger aquired by LOGGER_NAME.

        Raises:
            ValueError: Unable to open logger

        """
        self.log_path = SppUtils.mk_logger_file(ARGS.configFile, ".log")

        try:
            file_handler = logging.FileHandler(self.log_path)
        except Exception as error:
            # TODO here: Right exception, how to print this error?
            print("unable to open logger", file=sys.stderr)
            raise ValueError("Unable to open Logger") from error


        file_handler_fmt = logging.Formatter(
            '%(asctime)s:[PID %(process)d]:%(levelname)s:%(module)s.%(funcName)s> %(message)s')
        file_handler.setFormatter(file_handler_fmt)
        if(ARGS.debug):
            file_handler.setLevel(logging.DEBUG)
        else:
            file_handler.setLevel(logging.ERROR)


        stream_handler = logging.StreamHandler()
        stream_handler.setLevel(logging.INFO)

        logger = logging.getLogger(LOGGER_NAME)
        logger.setLevel(logging.DEBUG)
        logger.addHandler(file_handler)
        logger.addHandler(stream_handler)


    def check_pid_file(self) -> bool:
        if(ARGS.verbose):
            LOGGER.info("Checking for other SPPMon instances")
        self.pid_file_path = SppUtils.mk_logger_file(ARGS.configFile, ".pid_file")
        try:
            try:
                file = open(self.pid_file_path, "rt")
                match_list = re.findall(r"(\d+) " + str(ARGS), file.read())
                file.close()
                deleted_processes: List[str] = []
                for match in match_list:
                    # add spaces to make clear the whole number is matched
                    match = f' {match} '
                    try:
                        if(os.name == 'nt'):
                            args = ['ps', '-W']
                        else:
                            args = ['ps', '-p', match]
                        result = subprocess.run(args, check=True, capture_output=True)
                        if(re.search(match, str(result.stdout))):
                            return False
                        # not in there -> delete entry
                        deleted_processes.append(match)
                    except CalledProcessError as error:
                        deleted_processes.append(match)

                # delete processes which did get killed, not often called
                if(deleted_processes):
                    file = open(self.pid_file_path, "rt")
                    file_str = file.read()
                    file.close()
                    options = str(ARGS)
                    for pid in deleted_processes:
                        file_str = file_str.replace(f"{pid} {options}", "")
                    # do not delete if empty since we will use it below
                    file = open(self.pid_file_path, "wt")
                    file.write(file_str.strip())
                    file.close()

            except FileNotFoundError:
                pass # no file created yet

            # always write your own pid into it
            file = open(self.pid_file_path, "at")
            file.write(f"{os.getpid()} {str(ARGS)}")
            file.close()
            return True
        except Exception as error:
            ExceptionUtils.exception_info(error)
            raise ValueError("Error when checking pid file")

    def remove_pid_file(self) -> None:
        try:
            file = open(self.pid_file_path, "rt")
            file_str = file.read()
            file.close()
            new_file_str = file_str.replace(f"{os.getpid()} {str(ARGS)}", "").strip()
            if(not new_file_str.strip()):
                os.remove(self.pid_file_path)
            else:
                file = open(self.pid_file_path, "wt")
                file.write(new_file_str)
                file.close()
        except Exception as error:
            ExceptionUtils.exception_info(error, "Error when removing pid_file")


    def set_critial_configs(self, config_file: Dict[str, Any]) -> None:
        """Sets up any critical infrastructure, to be called within the init.

        Be aware not everything may be initalized on call time.
        Add config here if the system should abort if it is missing.

        Arguments:
            config_file {Dict[str, Any]} -- Opened Config file
        """
        if(not config_file):
            ExceptionUtils.error_message("missing or empty config file, aborting")
            self.exit(error_code=ERROR_CODE_START_ERROR)
        try:
            # critical components only
            self.influx_client = InfluxClient(config_file)

            if(not self.ignore_setup):
                # delay the connect into the testing phase
                self.influx_client.connect()

        except ValueError as err:
            ExceptionUtils.exception_info(error=err, extra_message="error while setting up critical config. Aborting")
            self.influx_client = None # set none, otherwise the variable is undeclared
            self.exit(error_code=ERROR_CODE)

    def set_optional_configs(self, config_file: Dict[str, Any]) -> None:
        """Sets up any optional infrastructure, to be called within the init.

        Be aware not everything may be initalized on call time.
        Add config here if the system should not abort if it is missing.

        Arguments:
            config_file {Dict[str, Any]} -- Opened Config file
        """

        if(not config_file):
            ExceptionUtils.error_message("missing or empty config file, aborting.")
            self.exit(error_code=ERROR_CODE_START_ERROR)
        if(not self.influx_client):
            ExceptionUtils.error_message("Influx client is somehow missing. aborting")
            self.exit(error_code=ERROR_CODE)

        # ############################ REST-API #####################################
        try:
            ConnectionUtils.verbose = ARGS.verbose
            # ### Loaded Systems part 1/2 ### #
            if(ARGS.minimumLogs or ARGS.loadedSystem):
                # Setting pagesize scaling settings
                ConnectionUtils.timeout_reduction = self.loaded_timeout_reduction
                ConnectionUtils.allowed_send_delta = self.loaded_allowed_send_delta
                ConnectionUtils.max_scaling_factor = self.loaded_max_scaling_factor

                # Setting RestClient request settings.
                self.rest_client = RestClient(
                    config_file=config_file,
                    initial_connection_timeout=self.initial_connection_timeout,
                    pref_send_time=self.loaded_pref_send_time,
                    request_timeout=self.loaded_request_timeout,
                    max_send_retries=self.loaded_max_send_retries,
                    starting_page_size=self.loaded_starting_page_size,
                    min_page_size=self.loaded_min_page_size,
                    verbose=ARGS.verbose
                )
            else:
                ConnectionUtils.timeout_reduction = self.timeout_reduction
                ConnectionUtils.allowed_send_delta = self.allowed_send_delta
                ConnectionUtils.max_scaling_factor = self.max_scaling_factor

                # Setting RestClient request settings.
                self.rest_client = RestClient(
                    config_file=config_file,
                    initial_connection_timeout=self.initial_connection_timeout,
                    pref_send_time=self.pref_send_time,
                    request_timeout=self.request_timeout,
                    max_send_retries=self.max_send_retries,
                    starting_page_size=self.starting_page_size,
                    min_page_size=self.min_page_size,
                    verbose=ARGS.verbose
                )

            self.api_queries = ApiQueries(self.rest_client)
            if(not self.ignore_setup):
                # delay the connect into the testing phase
                self.rest_client.login()

        except ValueError as error:
            ExceptionUtils.exception_info(error=error, extra_message="REST-API is not available due Config error")
            # Required to declare variable
            self.rest_client = None
            self.api_queries = None

        # ######################## System, Job and Hypervisor Methods ##################
        try:
            # explicit ahead due dependency
            self.system_methods = SystemMethods(self.influx_client, self.api_queries, ARGS.verbose)
        except ValueError as error:
            ExceptionUtils.exception_info(error=error)

        # ### Loaded Systems part 2/2 ### #
        if(ARGS.minimumLogs or ARGS.loadedSystem):
            given_log_types = self.loaded_joblog_types
        else:
            given_log_types = self.joblog_types

        try:
            auth_rest: Dict[str, Any] = SppUtils.get_cfg_params(param_dict=config_file, param_name="sppServer") # type: ignore
            # TODO DEPRICATED TO BE REMOVED IN 1.1
            self.job_log_retention_time = auth_rest.get("jobLog_rentation", auth_rest.get("jobLog_retention", self.job_log_retention_time))
            # TODO New once 1.1 is live
            #self.job_log_retention_time = auth_rest.get("jobLog_retention", self.job_log_retention_time)

            self.job_methods = JobMethods(
                self.influx_client, self.api_queries, self.job_log_retention_time,
                given_log_types, ARGS.verbose)
        except ValueError as error:
            ExceptionUtils.exception_info(error=error)

        try:
            # dependen on system methods
            self.protection_methods = ProtectionMethods(self.system_methods, self.influx_client, self.api_queries,
                                                        ARGS.verbose)
        except ValueError as error:
            ExceptionUtils.exception_info(error=error)

        # ############################### SSH #####################################
        if(self.ssh and not self.ignore_setup):
            try:
                # set from None to methods once finished
                self.ssh_methods = SshMethods(
                    influx_client=self.influx_client,
                    config_file=config_file,
                    verbose=ARGS.verbose)

            except ValueError as error:
                ExceptionUtils.exception_info(
                    error=error,
                    extra_message="SSH-Commands are not available due Config error")
                # Variable needs to be declared
                self.ssh_methods = None
        else:
            # Variable needs to be declared
            self.ssh_methods = None


    def setup_args(self) -> None:
        """This method set up all required parameters and transforms arg groups into individual args.
        """
        # ## call functions based on cmdline parameters

        # Temporary features / Depricated

        if(ARGS.minimumLogs):
            ExceptionUtils.error_message(
                "DEPRICATED: using depricated argument '--minumumLogs'. Use to '--loadedSystem' instead.")
        if(ARGS.processStats):
            ExceptionUtils.error_message(
                "DEPRICATED: using depricated argument '--minumumLogs'. Use to '--ssh' instead.")

        # ignore setup args
        self.ignore_setup: bool = (
            ARGS.create_dashboard or bool(ARGS.dashboard_folder_path) or
            ARGS.test
                                  )
        if(self.ignore_setup):
            ExceptionUtils.error_message("> WARNING: An option for a utility operation has been specified.  Bypassing normal SPPMON operation.")

        if((ARGS.create_dashboard or bool(ARGS.dashboard_folder_path)) and not
           (ARGS.create_dashboard and bool(ARGS.dashboard_folder_path))):
           ExceptionUtils.error_message("> Using --create_dashboard without associated folder path. Aborting.")
           self.exit(ERROR_CODE_CMD_ARGS)

        # incremental setup, higher executes all below
        all_args: bool = ARGS.all
        daily: bool = ARGS.daily or all_args
        hourly: bool = ARGS.hourly or daily
        constant: bool = ARGS.constant or hourly

        # ######## All Methods #################

        self.sites: bool = ARGS.sites or all_args

        # ######## Daily Methods ###############

        self.vms: bool = ARGS.vms or daily
        self.job_logs: bool = ARGS.jobLogs or daily
        self.sla_stats: bool = ARGS.slaStats or daily
        self.vm_stats: bool = ARGS.vmStats or daily

        # ######## Hourly Methods ##############

        self.jobs: bool = ARGS.jobs or hourly
        self.vadps: bool = ARGS.vadps or hourly
        self.storages: bool = ARGS.storages or hourly
        # ssh vsnap pools ?

        # ######## Constant Methods ############

        self.ssh: bool = ARGS.ssh or constant
        self.cpu: bool = ARGS.cpu or constant
        self.spp_catalog: bool = ARGS.sppcatalog or constant

    def store_script_metrics(self) -> None:
        """Stores script metrics into influxb. To be called before exit.

        Does not raise any exceptions, skips if influxdb is missing.
        """
        LOGGER.info("Storing script metrics")
        try:
            if(not self.influx_client):
                raise ValueError("no influxClient set up")
            insert_dict: Dict[str, Union[str, int, float, bool]] = {}

            # add version nr, api calls are needed
            insert_dict["sppmon_version"] = VERSION
            insert_dict["influxdb_version"] = self.influx_client.version
            if(self.rest_client):
                try:
                    (version_nr, build) = self.rest_client.get_spp_version_build()
                    insert_dict["spp_version"] = version_nr
                    insert_dict["spp_build"] = build
                except ValueError as error:
                    ExceptionUtils.exception_info(error=error, extra_message="could not query SPP version and build.")

            # end total sppmon runtime
            end_counter = time.perf_counter()
            insert_dict['duration'] = int((end_counter-self.start_counter)*1000)

            # add arguments of sppmon
            for (key, value) in vars(ARGS).items():
                # Value is either string, true or false/None
                if(value):
                    insert_dict[key] = value

            # save occured errors
            error_count = len(ExceptionUtils.stored_errors)
            if(error_count > 0):
                ExceptionUtils.error_message(f"total of {error_count} exception/s occured")
            insert_dict['errorCount'] = error_count
            # save list as str if not empty
            if(ExceptionUtils.stored_errors):
                insert_dict['errorMessages'] = str(ExceptionUtils.stored_errors)

            # get end timestamp
            (time_key, time_val) = SppUtils.get_capture_timestamp_sec()
            insert_dict[time_key] = time_val

            # save the metrics
            self.influx_client.insert_dicts_to_buffer(
                table_name="sppmon_metrics",
                list_with_dicts=[insert_dict]
            )
            self.influx_client.flush_insert_buffer()
            LOGGER.info("Stored script metrics sucessfull")
            # + 1 due the "total of x exception/s occured"
            if(error_count + 1 < len(ExceptionUtils.stored_errors)):
                ExceptionUtils.error_message(
                    "A non-critical error occured while storing script metrics. \n\
                    This error can't be saved into the DB, it's only displayed within the logs.")
        except ValueError as error:
            ExceptionUtils.exception_info(
                error=error,
                extra_message="Error when storing sppmon-metrics, skipping this step. Possible insert-buffer data loss")

    def exit(self, error_code: int = SUCCESS_CODE) -> NoReturn:
        """Executes finishing tasks and exits sppmon. To be called every time.

        Executes finishing tasks and displays error messages.
        Specify only error message if something did went wrong.
        Use Error codes specified at top of module.
        Does NOT return.

        Keyword Arguments:
            error {int} -- Errorcode if a error occured. (default: {0})
        """

        # error with the command line arguments
        # dont store runtime here
        if(error_code == ERROR_CODE_CMD_ARGS):
            parser.print_help()
            sys.exit(ERROR_CODE_CMD_ARGS) # unreachable?
        if(error_code == ERROR_CODE_START_ERROR):
            ExceptionUtils.error_message("Error when starting SPPMon. Please review the errors above")
            sys.exit(ERROR_CODE_START_ERROR)

        script_end_time = SppUtils.get_actual_time_sec()
        LOGGER.debug("Script end time: %d", script_end_time)

        try:
            if(not self.ignore_setup):
                self.store_script_metrics()

                if(self.influx_client):
                    self.influx_client.disconnect()
                if(self.rest_client):
                    self.rest_client.logout()

        except ValueError as error:
            ExceptionUtils.exception_info(error=error, extra_message="Error occured while exiting sppmon")
            error_code = ERROR_CODE

        self.remove_pid_file()

        # Both error-clauses are actually the same, but for possiblility of an split between error cases
        # always last due beeing true for any number != 0
        if(error_code == ERROR_CODE or error_code):
            ExceptionUtils.error_message("Error occured while executing sppmon")
        elif(not self.ignore_setup):
            LOGGER.info("\n\n!!! script completed !!!\n")

        print(f"check log for details: grep \"PID {os.getpid()}\" {self.log_path} > sppmon.log.{os.getpid()}")
        sys.exit(error_code)

    def main(self):

        LOGGER.info("Starting argument execution")

        if(not self.influx_client):
            ExceptionUtils.error_message("somehow no influx client is present even after init")
            self.exit(ERROR_CODE)

        # ##################### SYSTEM METHODS #######################
        if(self.sites and self.system_methods):
            try:
                self.system_methods.sites()
                self.influx_client.flush_insert_buffer()
            except Exception as error:
                ExceptionUtils.exception_info(
                    error=error,
                    extra_message="Top-level-error when requesting sites, skipping them all")

        if(self.cpu and self.system_methods):
            try:
                self.system_methods.cpuram()
                self.influx_client.flush_insert_buffer()
            except Exception as error:
                ExceptionUtils.exception_info(
                    error=error,
                    extra_message="Top-level-error when collecting cpu stats, skipping them all")

        if(self.spp_catalog and self.system_methods):
            try:
                self.system_methods.sppcatalog()
                self.influx_client.flush_insert_buffer()
            except Exception as error:
                ExceptionUtils.exception_info(
                    error=error,
                    extra_message="Top-level-error when collecting file system stats, skipping them all")

        # ####################### JOB METHODS ########################
        if(self.jobs and self.job_methods):
            # store all jobs grouped by jobID
            try:
                self.job_methods.get_all_jobs()
                self.influx_client.flush_insert_buffer()
            except Exception as error:
                ExceptionUtils.exception_info(
                    error=error,
                    extra_message="Top-level-error when requesting jobs, skipping them all")

        if(self.job_logs and self.job_methods):
            # store all job logs per job session instance
            try:
                self.job_methods.job_logs()
                self.influx_client.flush_insert_buffer()
            except Exception as error:
                ExceptionUtils.exception_info(
                    error=error,
                    extra_message="Top-level-error when requesting job logs, skipping them all")

        # ####################### SSH METHODS ########################
        if(self.ssh and self.ssh_methods):
            # execute ssh statements for, VSNAP, VADP, other ssh hosts
             # store all job logs per job session instance
            try:
                self.ssh_methods.ssh()
                self.influx_client.flush_insert_buffer()
            except Exception as error:
                ExceptionUtils.exception_info(
                    error=error,
                    extra_message="Top-level-error when excecuting ssh commands, skipping them all")

        # ################### HYPERVISOR METHODS #####################
        if(self.vms and self.protection_methods):
            try:
                self.protection_methods.store_vms()
                self.influx_client.flush_insert_buffer()
            except Exception as error:
                ExceptionUtils.exception_info(
                    error=error,
                    extra_message="Top-level-error when requesting all VMs, skipping them all")

        if(self.sla_stats and self.protection_methods):
            # number of VMs per SLA and sla dumps
            try:
                self.protection_methods.vms_per_sla()
                self.protection_methods.sla_dumps()
                self.influx_client.flush_insert_buffer()
            except Exception as error:
                ExceptionUtils.exception_info(
                    error=error,
                    extra_message="Top-level-error when requesting and computing VMs per sla, skipping them all")

        if(self.vm_stats and self.protection_methods):
            # retrieve and calculate VM inventory summary
            try:
                self.protection_methods.create_inventory_summary()
                self.influx_client.flush_insert_buffer()
            except Exception as error:
                ExceptionUtils.exception_info(
                    error=error,
                    extra_message="Top-level-error when creating inventory summary, skipping them all")

        if(self.vadps and self.protection_methods):
            try:
                self.protection_methods.vadps()
                self.influx_client.flush_insert_buffer()
            except Exception as error:
                ExceptionUtils.exception_info(
                    error=error,
                    extra_message="Top-level-error when requesting vadps, skipping them all")

        if(self.storages and self.protection_methods):
            try:
                self.protection_methods.storages()
                self.influx_client.flush_insert_buffer()
            except Exception as error:
                ExceptionUtils.exception_info(
                    error=error,
                    extra_message="Top-level-error when collecting storages, skipping them all")

        # ###################### OTHER METHODS #######################

        if(ARGS.copy_database):
            try:
                self.influx_client.copy_database(ARGS.copy_database)
            except Exception as error:
                ExceptionUtils.exception_info(
                    error=error,
                    extra_message="Top-level-error when coping database.")

        # ################### NON-SETUP-METHODS #######################

        if(ARGS.test):
            try:
                TestingMethods.test_connection(self.config_file, self.influx_client, self.rest_client)
            except Exception as error:
                ExceptionUtils.exception_info(
                    error=error,
                    extra_message="Top-level-error when testing connection.")

        # DEPRICATED TODO REMOVE NEXT VERSION
        if(ARGS.create_dashboard):
            try:
                ExceptionUtils.error_message(
                    "This method is depricated. You do not need to manually create a dashboard anymore.\n" +
                    "Please just select the datasource when importing the regular 14-day dashboard in grafana.\n" +
                    "Devs may adjust their dashboard to be generic with the scripts/generifyDashboard.py script.")
            except ValueError as error:
                ExceptionUtils.exception_info(
                    error=error,
                    extra_message="Top-level-error when creating dashboard")

        self.exit()

if __name__ == "__main__":
    SppMon().main()<|MERGE_RESOLUTION|>--- conflicted
+++ resolved
@@ -57,14 +57,11 @@
  07/06/2021 version 0.13.3 Hotfixing version endpoint for SPP 10.1.8.1
  07/09/2021 version 0.13.4 Hotfixing storage execption, chaning top-level execption handling to reduce the need of further hotfixes
  08/06/2021 version 0.13.5 Fixing PS having unituitive CPU-recording, reintroducing TOP to collect CPU informations only
-<<<<<<< HEAD
- 08/13/2021 version 0.14   Added install script and fixed typo in config file, breaking old config files.
-=======
  07/14/2021 version 0.13.6 Optimizing CQ's, reducing batch size and typo fix within cpuram table
  07/27/2021 version 0.13.7 Streamlining --test arg and checking for GrafanaReader on InfluxSetup
  08/02/2021 version 0.13.8 Enhancement and replacement of the ArgumentParser and clearer config-file error messages
  08/10/2021 version 0.13.9 Rework of the JobLogs and fix of Log-Filter.
->>>>>>> bf979e63
+ 08/18/2021 version 0.14   Added install script and fixed typo in config file, breaking old config files.
 """
 from __future__ import annotations
 
@@ -93,12 +90,8 @@
 from utils.spp_utils import SppUtils
 
 # Version:
-<<<<<<< HEAD
-VERSION = "0.14.0  (2021/08/13)"
-
-=======
-VERSION = "0.13.9  (2021/08/10)"
->>>>>>> bf979e63
+VERSION = "0.14.0  (2021/08/18)"
+
 
 # ----------------------------------------------------------------------------
 # command line parameter parsing
