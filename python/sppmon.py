--- conflicted
+++ resolved
@@ -53,11 +53,8 @@
  02/09/2021 version 0.12.1 Hotfix job statistic and --test now also checks for all commands individually
  02/07/2021 version 0.13   Implemented additional Office365 Joblog parsing
  02/10/2021 version 0.13.1 Fixes to partial send(influx), including influxdb version into stats
-<<<<<<< HEAD
+ 03/29/2021 version 0.13.2 Fixes to typing, reducing error messages and tracking code for NaN bug
  06/30/2021 version 0.14    Added install script and fixed typo in config file, breaking old config files.
-=======
- 03/29/2021 version 0.13.2 Fixes to typing, reducing error messages and tracking code for NaN bug
->>>>>>> a0cc8b27
 
 """
 from __future__ import annotations
@@ -86,11 +83,8 @@
 from utils.spp_utils import SppUtils
 
 # Version:
-<<<<<<< HEAD
 VERSION = "0.14.0  (2021/06/30)"
-=======
-VERSION = "0.13.2  (2021/03/29)"
->>>>>>> a0cc8b27
+
 
 # ----------------------------------------------------------------------------
 # command line parameter parsing
