"""
(C) IBM Corporation 2020

Description:
 Monitoring and long-term reporting for IBM Spectrum Protect Plus.
 Provides a data bridge from SPP to InfluxDB and provides visualization dashboards via Grafana.

 This program provides functions to query IBM Spectrum Protect Plus Servers,
 VSNAP, VADP and other servers via REST API and ssh. This data is stored into a InfluxDB database.

Repository:
  https://github.com/IBM/spectrum-protect-sppmon

Author:
 Daniel Wendler
 Niels Korschinsky

 changelog:
 02/06/2020 version 0.2   tested with SPP 10.1.5
 02/13/2020 version 0.25  improved debug logging & url encoding
 02/20/2020 version 0.31  added function to add / modify REST API url parameters
                          added jobLogDetails function to capture joblogs and store in Influx DB
 03/24/2020 version 0.4   migrated to Influxdb
 04/15/2020 version 0.6   reworked all files with exception handling
 04/16/2020 version 0.6.1 Hotfixing vmStats table
 04/16/2020 version 0.6.2 Split into multiple tables
 04/17/2020 version 0.6.3 New Catalog Statistics and Reduced JobLogs store to only Summary.
 04/18/2020 version 0.6.4 Parsing two new JobLogID's
 04/20/2020 version 0.6.4.1 Minor change to jobLogs
 04/22/2020 version 0.6.5 Improved SSH Commands and added new Stats via ssh
 04/23/2020 version 0.7   New module structure
 04/27/2020 version 0.7.1 Fixes to index errors breaking the execution.
 04/27/2020 version 0.7.2 Reintroduced all joblogs and added --minimumLogs
 04/30/2020 version 0.8   Reworked Exception system, intorduces arg grouping
 05/07/2020 version 0.8.1 Part of the documentation and typing system, renamed programm args
 05/14/2020 version 0.8.2 Cleanup and full typing
 05/18/2020 version 0.9   Documentation finished and some bugfixes.
 05/19/2020 version 0.9.1 Moved future import into main file.
 06/02/2020 version 0.9.2 Fixed df ssh command, introduced CLOUDPROXY and shortend ssh.py file.
 06/03/2020 version 0.9.3 Introduces --hourly, grafana changes and small bugfixes
 07/16/2020 version 0.9.4 Shift of the --joblogs to --daily as expected
 07/16/2020 version 0.9.5 Dynamically shift of the pagesize for any kind of get-API requests
 08/02/2020 version 0.10.0 Introducing Retention Policies and Continuous Queries, breaking old tables
 08/25/2020 version 0.10.1 Fixes to Transfer Data, Parse Unit and Top-SSH-Command parsing
 09/01/2020 version 0.10.2 Parse_Unit fixes (JobLogs) and adjustments on timeout
 11/10/2020 version 0.10.3 Introduced --loadedSystem argument and moved --minimumLogs to depricated
 12/07/2020 version 0.10.4 Included SPP 10.1.6 addtional job information features and some bugfixes
 12/29/2020 version 0.10.5 Replaced ssh 'top' command by 'ps' command to bugfix truncating data
 01/22/2021 version 0.10.6 Removed `--processStats`, integrated in `--ssh` plus Server/vSnap `df` root recording
 01/22/2021 version 0.10.7 Replaced `transfer_data` by `copy_database` with improvements
 01/28/2021 version 0.11   Copy_database now also creates the database with RP's if missing.
 01/29/2021 version 0.12   Implemented --test function, also disabeling regular setup on certain args
 02/09/2021 version 0.12.1 Hotfix job statistic and --test now also checks for all commands individually
 02/07/2021 version 0.13   Implemented additional Office365 Joblog parsing
 02/10/2021 version 0.13.1 Fixes to partial send(influx), including influxdb version into stats
 03/29/2021 version 0.13.2 Fixes to typing, reducing error messages and tracking code for NaN bug
<<<<<<< HEAD
 06/30/2021 version 0.14    Added install script and fixed typo in config file, breaking old config files.

=======
 06/07/2021 version 0.13.3 Hotfixing version endpoint for SPP 10.1.8.1
 06/09/2021 version 0.13.4 Hotfixing storage execption, chaning top-level execption handling to reduce the need of further hotfixes
>>>>>>> 8a31b8ff
"""
from __future__ import annotations
import functools
import logging
from optparse import OptionParser
import os
import re
import subprocess
from subprocess import CalledProcessError
import sys
import time
from typing import Any, Dict, List, NoReturn, Union, Optional

from influx.influx_client import InfluxClient
from sppConnection.api_queries import ApiQueries
from sppConnection.rest_client import RestClient
from sppmonMethods.jobs import JobMethods
from sppmonMethods.other import OtherMethods
from sppmonMethods.protection import ProtectionMethods
from sppmonMethods.ssh import SshMethods
from sppmonMethods.system import SystemMethods
from utils.connection_utils import ConnectionUtils
from utils.execption_utils import ExceptionUtils
from utils.methods_utils import MethodUtils
from utils.spp_utils import SppUtils

# Version:
<<<<<<< HEAD
VERSION = "0.14.0  (2021/06/30)"

=======
VERSION = "0.13.4  (2021/06/09)"
>>>>>>> 8a31b8ff

# ----------------------------------------------------------------------------
# command line parameter parsing
# ----------------------------------------------------------------------------
helpText = "help_text"
parser = OptionParser(version=VERSION)
parser.add_option("--cfg", dest="confFileJSON", help="required: specify the JSON configuration file")
parser.add_option("--verbose", dest="verbose", action="store_true", help="print to stdout")
parser.add_option("--debug", dest="debug", action="store_true", help="save debug messages")
parser.add_option("--test", dest="test", action="store_true", help="tests connection to all components")

parser.add_option("--constant", dest="constant", action="store_true",
                  help="execute recommended constant functions: (ssh, cpu, sppCatalog)")

parser.add_option("--hourly", dest="hourly", action="store_true",
                  help="execute recommended hourly functions: (constant + jobs, vadps, storages)")

parser.add_option("--daily", dest="daily", action="store_true",
                  help="execute recommended daily functions: (hourly +  joblogs, vms, slaStats, vmStats)")

parser.add_option("--all", dest="all", action="store_true", help="execute all functions: (daily + sites)")

parser.add_option("--jobs", dest="jobs", action="store_true", help="store job history")
parser.add_option("--jobLogs", dest="jobLogs", action="store_true",
                  help="retrieve detailed information per job (job-sessions)")
parser.add_option("--loadedSystem", dest="loadedSystem", action="store_true",
                  help="Special settings for loaded systems, reducing API-request loads")

parser.add_option("--ssh", dest="ssh", action="store_true", help="execute monitoring commands via ssh")

parser.add_option("--vms", dest="vms", action="store_true", help="store vm statistics (hyperV, vmWare)")
parser.add_option("--vmStats", dest="vmStats", action="store_true", help="calculate vm statistic from catalog data")
parser.add_option("--slaStats", dest="slaStats", action="store_true", help="calculate vm's and applications per SLA")

parser.add_option("--vadps", dest="vadps", action="store_true", help="store VADPs statistics")
parser.add_option("--storages", dest="storages", action="store_true", help="store storages (vsnap) statistics")

parser.add_option("--sites", dest="sites", action="store_true", help="store site settings")
parser.add_option("--cpu", dest="cpu", action="store_true", help="capture SPP server CPU and RAM utilization")
parser.add_option("--sppcatalog", dest="sppcatalog", action="store_true", help="capture Spp-Catalog Storage usage")

#TODO Minimum Logs and processStats are depricated, to be removed in Version 1.1.
parser.add_option("--minimumLogs", dest="minimumLogs", action="store_true",
                  help="DEPRICATED, use '--loadedSystem' instead. To be removed in v1.1")
parser.add_option("--processStats", dest="processStats", action="store_true",
                  help="DEPRICATED, use '--ssh' instead")

parser.add_option("--copy_database", dest="copy_database",
                  help="Copy all data from .cfg database into a new database, specified by `copy_database=newName`. Delete old database with caution.")
parser.add_option("--create_dashboard", dest="create_dashboard", action="store_true",
                  help="Create a server unique dashboard with alerts. Option `--cfg` and `--dashboard_folder_path` required.")
parser.add_option("--dashboard_folder_path", dest="dashboard_folder_path",
                  help="Used only with`--create_dashboard` option. Specifies changed folder-path of the template \"SPPMON for IBM Spectrum Protect Plus\" dashboard.")


(OPTIONS, ARGS) = parser.parse_args()

print = functools.partial(print, flush=True) # type: ignore

LOGGER_NAME = 'sppmon'
LOGGER = logging.getLogger(LOGGER_NAME)

ERROR_CODE_START_ERROR = 3
ERROR_CODE_CMD_ARGS = 2
ERROR_CODE = 1


class SppMon:
    """Main-File for the sppmon. Only general functions here and calls for sub-modules.

    Attributes:
        log_path - path to logger, set in set_logger
        pid_file_path - path to pid_file, set in check_pid_file
        config_file
        See below for full list

    Methods:
        set_logger - Sets global logger for stdout and file logging.
        set_critial_configs - Sets up any critical infrastructure.
        set_optional_configs - Sets up any optional infrastructure.
        store_script_metrics - Stores script metrics into influxb.
        exit - Executes finishing tasks and exits sppmon.

    """

    # set class variables
    MethodUtils.verbose = OPTIONS.verbose
    SppUtils.verbose = OPTIONS.verbose

    # ###### API-REST page settings  ###### #
    # ## IMPORTANT NOTES ## #
    # please read the documentation before adjusting values.
    # if unsure contact the sppmon develop team before adjusting

    # ## Recommend changes for loaded systems ##

    # Use --loadedSystem if sppmon causes big CPU spikes on your SPP-Server
    # CAUTION: using --loadedSystem causes some data to not be recorded.
    # all changes adjusts settings to avoid double running mongodb jobs.
    # Hint: make sure SPP-mongodb tables are correctly indexed.

    # Priority list for manual changes:

    # Only if unable to connect at all:
    # 1. Increase initial_connection_timeout

    # Small/Medium Spikes:

    # finetune `default` variables:
    # 1. increase timeout while decreasing preferred send time (timeout disable: None)
    # 2. increase timeout reduction (0-0.99)
    # 3. decrease scaling factor (>1)

    # Critical/Big Spikes:

    # CAUTION Reduce Recording: causes less Joblogs-Types to be recorded
    # 1. Enable `--loadedSystem`
    # 2. finetune `loaded`-variables (see medium spikes 1-3)
    # 3. Reduce JobLog-Types (min only `SUMMARY`)

    # Other finetuning mechanics (no data-loss):
    # 1. decrease allowed_send_delta (>=0)
    # 2. decrease starting pagesize (>1)

    initial_connection_timeout: float = 6.05
    """Time spend waiting for the initial connection, slightly larger than 3 multiple"""

    pref_send_time: int = 30
    """preferred query send time in seconds"""
    loaded_pref_send_time: int = 20
    """desired send time per query in seconds for loaded systems"""

    max_scaling_factor: float = 3.5
    """max scaling factor of the pagesize increase per request"""
    loaded_max_scaling_factor: float = 3.5
    """max scaling factor of the pagesize increase per request for loaded systems"""

    allowed_send_delta: float = 0.1
    """delta of send allowed before adjustments are made to the pagesize in %"""
    loaded_allowed_send_delta: float = 0.1
    """delta of send allowed before adjustments are made to the pagesize in % on loaded systems"""

    request_timeout: int | None = 60
    """timeout for api-requests"""
    loaded_request_timeout: int | None = 360
    """timeout on loaded systems"""

    timeout_reduction: float = 0.7
    """reduce of the actual pagesize on timeout in percent"""
    loaded_timeout_reduction: float = 0.95
    """reduce of the actual pagesize on timeout in percent on loaded systems"""

    send_retries: int = 3
    """Count of retries before failing request. Last one is min size. 0 to disable."""
    loaded_send_retries: int = 1
    """Count of retries before failing request on loaded systems. Last one is min size. 0 to disable."""

    starting_page_size: int = 50
    """starting page size for dynamical change within rest_client"""
    loaded_starting_page_size: int = 10
    """starting page size for dynamical change within rest_client on loaded systems"""

    min_page_size: int = 5
    """minimum size of a rest-api page"""
    loaded_min_page_size: int = 1
    """minimum size of a rest-api page on loaded systems"""

    # possible options: '["INFO","DEBUG","ERROR","SUMMARY","WARN"]'
    joblog_types: str = '["INFO","DEBUG","ERROR","SUMMARY","WARN"]'
    """regular joblog query types on normal running systems"""
    loaded_joblog_types: str = '["DEBUG","ERROR","SUMMARY","WARN"]'
    """jobLog types to be requested on loaded systems."""

    # String, cause of days etc
    # ### DATALOSS if turned down ###
    job_log_retention_time = "60d"
    """Configured spp log rentation time, logs get deleted after this time."""

    # set later in each method, here to avoid missing attribute
    influx_client: Optional[InfluxClient] = None
    rest_client: Optional[RestClient] = None
    api_queries: Optional[ApiQueries] = None
    system_methods: Optional[SystemMethods] = None
    job_methods: Optional[JobMethods] = None
    protection_methods: Optional[ProtectionMethods] = None
    ssh_methods: Optional[SshMethods] = None

    def __init__(self):
        self.log_path: str = ""
        """path to logger, set in set_logger."""
        self.pid_file_path: str = ""
        """path to pid_file, set in check_pid_file."""

        self.set_logger()

        LOGGER.info("Starting SPPMon")
        if(not self.check_pid_file()):
            ExceptionUtils.error_message("Another instance of sppmon with the same args is running")
            self.exit(ERROR_CODE_START_ERROR)

        # everything is option, otherwise its a typo.
        if(len(ARGS) > 0):
            ExceptionUtils.error_message(f"CAREFUL: ARG DETECTED, probably typing in programm call: {ARGS}")

        time_stamp_name, time_stamp = SppUtils.get_capture_timestamp_sec()
        self.start_counter = time.perf_counter()
        LOGGER.debug("\n\n")
        LOGGER.debug(f"running script version: {VERSION}")
        LOGGER.debug(f"cmdline options: {OPTIONS}")
        LOGGER.debug(f"{time_stamp_name}: {time_stamp}")
        LOGGER.debug("")

        if(not OPTIONS.confFileJSON):
            ExceptionUtils.error_message("missing config file, aborting")
            self.exit(error_code=ERROR_CODE_CMD_ARGS)
        try:
            self.config_file = SppUtils.read_conf_file(config_file_path=OPTIONS.confFileJSON)
        except ValueError as error:
            ExceptionUtils.exception_info(error=error, extra_message="Error when trying to read Config file, unable to read")
            self.exit(error_code=ERROR_CODE_START_ERROR)

        LOGGER.info("Setting up configurations")
        self.setup_args()
        self.set_critial_configs(self.config_file)
        self.set_optional_configs(self.config_file)

    def set_logger(self) -> None:
        """Sets global logger for stdout and file logging.

        Changes logger aquired by LOGGER_NAME.

        Raises:
            ValueError: Unable to open logger

        """
        self.log_path = SppUtils.filename_of_config(OPTIONS.confFileJSON, ".log")

        try:
            file_handler = logging.FileHandler(self.log_path)
        except Exception as error:
            # TODO here: Right exception, how to print this error?
            print("unable to open logger")
            raise ValueError("Unable to open Logger") from error


        file_handler_fmt = logging.Formatter(
            '%(asctime)s:[PID %(process)d]:%(levelname)s:%(module)s.%(funcName)s> %(message)s')
        file_handler.setFormatter(file_handler_fmt)
        if(OPTIONS.debug):
            file_handler.setLevel(logging.DEBUG)
        else:
            file_handler.setLevel(logging.ERROR)


        stream_handler = logging.StreamHandler()
        stream_handler.setLevel(logging.INFO)

        logger = logging.getLogger(LOGGER_NAME)
        logger.setLevel(logging.DEBUG)


    def check_pid_file(self) -> bool:
        if(OPTIONS.verbose):
            LOGGER.info("Checking for other SPPMon instances")
        self.pid_file_path = SppUtils.filename_of_config(OPTIONS.confFileJSON, ".pid_file")
        try:
            try:
                file = open(self.pid_file_path, "rt")
                match_list = re.findall(r"(\d+) " + str(OPTIONS), file.read())
                file.close()
                deleted_processes: List[str] = []
                for match in match_list:
                    # add spaces to make clear the whole number is matched
                    match = f' {match} '
                    try:
                        if(os.name == 'nt'):
                            args = ['ps', '-W']
                        else:
                            args = ['ps', '-p', match]
                        result = subprocess.run(args, check=True, capture_output=True)
                        if(re.search(match, str(result.stdout))):
                            return False
                        # not in there -> delete entry
                        deleted_processes.append(match)
                    except CalledProcessError as error:
                        deleted_processes.append(match)

                # delete processes which did get killed, not often called
                if(deleted_processes):
                    file = open(self.pid_file_path, "rt")
                    file_str = file.read()
                    file.close()
                    options = str(OPTIONS)
                    for pid in deleted_processes:
                        file_str = file_str.replace(f"{pid} {options}", "")
                    # do not delete if empty since we will use it below
                    file = open(self.pid_file_path, "wt")
                    file.write(file_str.strip())
                    file.close()

            except FileNotFoundError:
                pass # no file created yet

            # always write your own pid into it
            file = open(self.pid_file_path, "at")
            file.write(f"{os.getpid()} {str(OPTIONS)}")
            file.close()
            return True
        except Exception as error:
            ExceptionUtils.exception_info(error)
            raise ValueError("Error when checking pid file")

    def remove_pid_file(self) -> None:
        try:
            file = open(self.pid_file_path, "rt")
            file_str = file.read()
            file.close()
            new_file_str = file_str.replace(f"{os.getpid()} {str(OPTIONS)}", "").strip()
            if(not new_file_str.strip()):
                os.remove(self.pid_file_path)
            else:
                file = open(self.pid_file_path, "wt")
                file.write(new_file_str)
                file.close()
        except Exception as error:
            ExceptionUtils.exception_info(error, "Error when removing pid_file")


    def set_critial_configs(self, config_file: Dict[str, Any]) -> None:
        """Sets up any critical infrastructure, to be called within the init.

        Be aware not everything may be initalized on call time.
        Add config here if the system should abort if it is missing.

        Arguments:
            config_file {Dict[str, Any]} -- Opened Config file
        """
        if(not config_file):
            ExceptionUtils.error_message("missing or empty config file, aborting")
            self.exit(error_code=ERROR_CODE_START_ERROR)
        try:
            # critical components only
            self.influx_client = InfluxClient(config_file)
            if(not self.ignore_setup):
                self.influx_client.connect()

        except ValueError as err:
            ExceptionUtils.exception_info(error=err, extra_message="error while setting up critical config. Aborting")
            self.influx_client = None # set none, otherwise the variable is undeclared
            self.exit(error_code=ERROR_CODE)

    def set_optional_configs(self, config_file: Dict[str, Any]) -> None:
        """Sets up any optional infrastructure, to be called within the init.

        Be aware not everything may be initalized on call time.
        Add config here if the system should not abort if it is missing.

        Arguments:
            config_file {Dict[str, Any]} -- Opened Config file
        """

        if(not config_file):
            ExceptionUtils.error_message("missing or empty config file, aborting.")
            self.exit(error_code=ERROR_CODE_START_ERROR)
        if(not self.influx_client):
            ExceptionUtils.error_message("Influx client is somehow missing. aborting")
            self.exit(error_code=ERROR_CODE)

        # ############################ REST-API #####################################
        try:
            ConnectionUtils.verbose = OPTIONS.verbose
            # ### Loaded Systems part 1/2 ### #
            if(OPTIONS.minimumLogs or OPTIONS.loadedSystem):
                # Setting pagesize scaling settings
                ConnectionUtils.timeout_reduction = self.loaded_timeout_reduction
                ConnectionUtils.allowed_send_delta = self.loaded_allowed_send_delta
                ConnectionUtils.max_scaling_factor = self.loaded_max_scaling_factor

                # Setting RestClient request settings.
                self.rest_client = RestClient(
                    config_file=config_file,
                    initial_connection_timeout=self.initial_connection_timeout,
                    pref_send_time=self.loaded_pref_send_time,
                    request_timeout=self.loaded_request_timeout,
                    send_retries=self.loaded_send_retries,
                    starting_page_size=self.loaded_starting_page_size,
                    min_page_size=self.loaded_min_page_size,
                    verbose=OPTIONS.verbose
                )
            else:
                ConnectionUtils.timeout_reduction = self.timeout_reduction
                ConnectionUtils.allowed_send_delta = self.allowed_send_delta
                ConnectionUtils.max_scaling_factor = self.max_scaling_factor

                # Setting RestClient request settings.
                self.rest_client = RestClient(
                    config_file=config_file,
                    initial_connection_timeout=self.initial_connection_timeout,
                    pref_send_time=self.pref_send_time,
                    request_timeout=self.request_timeout,
                    send_retries=self.send_retries,
                    starting_page_size=self.starting_page_size,
                    min_page_size=self.min_page_size,
                    verbose=OPTIONS.verbose
                )

            self.api_queries = ApiQueries(self.rest_client)
            if(not self.ignore_setup):
                self.rest_client.login()

        except ValueError as error:
            ExceptionUtils.exception_info(error=error, extra_message="REST-API is not available due Config error")
            # Required to declare variable
            self.rest_client = None
            self.api_queries = None

        # ######################## System, Job and Hypervisor Methods ##################
        try:
            # explicit ahead due dependency
            self.system_methods = SystemMethods(self.influx_client, self.api_queries, OPTIONS.verbose)
        except ValueError as error:
            ExceptionUtils.exception_info(error=error)

        # ### Loaded Systems part 2/2 ### #
        if(OPTIONS.minimumLogs or OPTIONS.loadedSystem):
            given_log_types = self.loaded_joblog_types
        else:
            given_log_types = self.joblog_types

        try:
            auth_rest: Dict[str, Any] = SppUtils.get_cfg_params(param_dict=config_file, param_name="sppServer") # type: ignore
            # TODO DEPRICATED TO BE REMOVED IN 1.1
            self.job_log_retention_time = auth_rest.get("jobLog_rentation", auth_rest.get("jobLog_retention", self.job_log_retention_time))
            # TODO New once 1.1 is live
            #self.job_log_retention_time = auth_rest.get("jobLog_retention", self.job_log_retention_time)

            self.job_methods = JobMethods(
                self.influx_client, self.api_queries, self.job_log_retention_time,
                given_log_types, OPTIONS.verbose)
        except ValueError as error:
            ExceptionUtils.exception_info(error=error)

        try:
            # dependen on system methods
            self.protection_methods = ProtectionMethods(self.system_methods, self.influx_client, self.api_queries,
                                                        OPTIONS.verbose)
        except ValueError as error:
            ExceptionUtils.exception_info(error=error)

        # ############################### SSH #####################################
        if(self.ssh and not self.ignore_setup):
            try:
                # set from None to methods once finished
                self.ssh_methods = SshMethods(
                    influx_client=self.influx_client,
                    config_file=config_file,
                    verbose=OPTIONS.verbose)

            except ValueError as error:
                ExceptionUtils.exception_info(
                    error=error,
                    extra_message="SSH-Commands are not available due Config error")
                # Variable needs to be declared
                self.ssh_methods = None
        else:
            # Variable needs to be declared
            self.ssh_methods = None


    def setup_args(self) -> None:
        """This method set up all required parameters and transforms arg groups into individual args.
        """
        # ## call functions based on cmdline parameters

        # Temporary features / Depricated

        if(OPTIONS.minimumLogs):
            ExceptionUtils.error_message(
                "DEPRICATED: using depricated argument '--minumumLogs'. Use to '--loadedSystem' instead.")
        if(OPTIONS.processStats):
            ExceptionUtils.error_message(
                "DEPRICATED: using depricated argument '--minumumLogs'. Use to '--ssh' instead.")

        # ignore setup args
        self.ignore_setup: bool = (
            OPTIONS.create_dashboard or bool(OPTIONS.dashboard_folder_path) or
            OPTIONS.test
                                  )
        if(self.ignore_setup):
            ExceptionUtils.error_message("> WARNING: An option for a utility operation has been specified.  Bypassing normal SPPMON operation.")

        if((OPTIONS.create_dashboard or bool(OPTIONS.dashboard_folder_path)) and not
           (OPTIONS.create_dashboard and bool(OPTIONS.dashboard_folder_path))):
           ExceptionUtils.error_message("> Using --create_dashboard without associated folder path. Aborting.")
           self.exit(ERROR_CODE_CMD_ARGS)

        # incremental setup, higher executes all below
        all_args: bool = OPTIONS.all
        daily: bool = OPTIONS.daily or all_args
        hourly: bool = OPTIONS.hourly or daily
        constant: bool = OPTIONS.constant or hourly

        # ######## All Methods #################

        self.sites: bool = OPTIONS.sites or all_args

        # ######## Daily Methods ###############

        self.vms: bool = OPTIONS.vms or daily
        self.job_logs: bool = OPTIONS.jobLogs or daily
        self.sla_stats: bool = OPTIONS.slaStats or daily
        self.vm_stats: bool = OPTIONS.vmStats or daily

        # ######## Hourly Methods ##############

        self.jobs: bool = OPTIONS.jobs or hourly
        self.vadps: bool = OPTIONS.vadps or hourly
        self.storages: bool = OPTIONS.storages or hourly
        # ssh vsnap pools ?

        # ######## Constant Methods ############

        self.ssh: bool = OPTIONS.ssh or constant
        self.cpu: bool = OPTIONS.cpu or constant
        self.spp_catalog: bool = OPTIONS.sppcatalog or constant

    def store_script_metrics(self) -> None:
        """Stores script metrics into influxb. To be called before exit.

        Does not raise any exceptions, skips if influxdb is missing.
        """
        LOGGER.info("Storing script metrics")
        try:
            if(not self.influx_client):
                raise ValueError("no influxClient set up")
            insert_dict: Dict[str, Union[str, int, float, bool]] = {}

            # add version nr, api calls are needed
            insert_dict["sppmon_version"] = VERSION
            insert_dict["influxdb_version"] = self.influx_client.version
            if(self.rest_client):
                try:
                    (version_nr, build) = self.rest_client.get_spp_version_build()
                    insert_dict["spp_version"] = version_nr
                    insert_dict["spp_build"] = build
                except ValueError as error:
                    ExceptionUtils.exception_info(error=error, extra_message="could not query SPP version and build.")

            # end total sppmon runtime
            end_counter = time.perf_counter()
            insert_dict['duration'] = int((end_counter-self.start_counter)*1000)

            # add arguments of sppmon
            for (key, value) in vars(OPTIONS).items():
                insert_dict[key] = value

            # save occured errors
            error_count = len(ExceptionUtils.stored_errors)
            if(error_count > 0):
                ExceptionUtils.error_message(f"total of {error_count} exception/s occured")
            insert_dict['errorCount'] = error_count
            # save list as str if not empty
            if(ExceptionUtils.stored_errors):
                insert_dict['errorMessages'] = str(ExceptionUtils.stored_errors)

            # get end timestamp
            (time_key, time_val) = SppUtils.get_capture_timestamp_sec()
            insert_dict[time_key] = time_val

            # save the metrics
            self.influx_client.insert_dicts_to_buffer(
                table_name="sppmon_metrics",
                list_with_dicts=[insert_dict]
            )
            self.influx_client.flush_insert_buffer()
            LOGGER.info("Stored script metrics sucessfull")
            # + 1 due the "total of x exception/s occured"
            if(error_count + 1 < len(ExceptionUtils.stored_errors)):
                ExceptionUtils.error_message(
                    "A non-critical error occured while storing script metrics. \n\
                    This error can't be saved into the DB, it's only displayed within the logs.")
        except ValueError as error:
            ExceptionUtils.exception_info(
                error=error,
                extra_message="Error when storing sppmon-metrics, skipping this step. Possible insert-buffer data loss")

    def exit(self, error_code: int = False) -> NoReturn:
        """Executes finishing tasks and exits sppmon. To be called every time.

        Executes finishing tasks and displays error messages.
        Specify only error message if something did went wrong.
        Use Error codes specified at top of module.
        Does NOT return.

        Keyword Arguments:
            error {int} -- Errorcode if a error occured. (default: {False})
        """

        # error with the command line arguments
        # dont store runtime here
        if(error_code == ERROR_CODE_CMD_ARGS):
            prog_args = []
            prog_args.append(sys.argv[0])
            prog_args.append("--help")
            os.execv(sys.executable, ['python'] + prog_args)
            sys.exit(ERROR_CODE_CMD_ARGS) # unreachable?
        if(error_code == ERROR_CODE_START_ERROR):
            ExceptionUtils.error_message("Error when starting SPPMon. Please review the errors above")
            sys.exit(ERROR_CODE_START_ERROR)

        script_end_time = SppUtils.get_actual_time_sec()
        LOGGER.debug("Script end time: %d", script_end_time)

        try:
            if(not self.ignore_setup):
                self.store_script_metrics()

                if(self.influx_client):
                    self.influx_client.disconnect()
                if(self.rest_client):
                    self.rest_client.logout()

        except ValueError as error:
            ExceptionUtils.exception_info(error=error, extra_message="Error occured while exiting sppmon")
            error_code = ERROR_CODE

        self.remove_pid_file()

        # Both error-clauses are actually the same, but for possiblility of an split between error cases
        # always last due beeing true for any number != 0
        if(error_code == ERROR_CODE or error_code):
            ExceptionUtils.error_message("Error occured while executing sppmon")
        else:
            LOGGER.info("\n\n!!! script completed !!!\n")

        print(f"check log for details: grep \"PID {os.getpid()}\" {self.log_path} > sppmon.log.{os.getpid()}")
        sys.exit(error_code)

    def main(self):

        LOGGER.info("Starting argument execution")

        if(not self.influx_client):
            ExceptionUtils.error_message("somehow no influx client is present even after init")
            self.exit(ERROR_CODE)

        # ##################### SYSTEM METHODS #######################
        if(self.sites and self.system_methods):
            try:
                self.system_methods.sites()
                self.influx_client.flush_insert_buffer()
            except Exception as error:
                ExceptionUtils.exception_info(
                    error=error,
                    extra_message="Top-level-error when requesting sites, skipping them all")

        if(self.cpu and self.system_methods):
            try:
                self.system_methods.cpuram()
                self.influx_client.flush_insert_buffer()
            except Exception as error:
                ExceptionUtils.exception_info(
                    error=error,
                    extra_message="Top-level-error when collecting cpu stats, skipping them all")

        if(self.spp_catalog and self.system_methods):
            try:
                self.system_methods.sppcatalog()
                self.influx_client.flush_insert_buffer()
            except Exception as error:
                ExceptionUtils.exception_info(
                    error=error,
                    extra_message="Top-level-error when collecting file system stats, skipping them all")

        # ####################### JOB METHODS ########################
        if(self.jobs and self.job_methods):
            # store all jobs grouped by jobID
            try:
                self.job_methods.get_all_jobs()
                self.influx_client.flush_insert_buffer()
            except Exception as error:
                ExceptionUtils.exception_info(
                    error=error,
                    extra_message="Top-level-error when requesting jobs, skipping them all")

        if(self.job_logs and self.job_methods):
            # store all job logs per job session instance
            try:
                self.job_methods.job_logs()
                self.influx_client.flush_insert_buffer()
            except Exception as error:
                ExceptionUtils.exception_info(
                    error=error,
                    extra_message="Top-level-error when requesting job logs, skipping them all")

        # ####################### SSH METHODS ########################
        if(self.ssh and self.ssh_methods):
            # execute ssh statements for, VSNAP, VADP, other ssh hosts
             # store all job logs per job session instance
            try:
                self.ssh_methods.ssh()
                self.influx_client.flush_insert_buffer()
            except Exception as error:
                ExceptionUtils.exception_info(
                    error=error,
                    extra_message="Top-level-error when excecuting ssh commands, skipping them all")

        # ################### HYPERVISOR METHODS #####################
        if(self.vms and self.protection_methods):
            try:
                self.protection_methods.store_vms()
                self.influx_client.flush_insert_buffer()
            except Exception as error:
                ExceptionUtils.exception_info(
                    error=error,
                    extra_message="Top-level-error when requesting all VMs, skipping them all")

        if(self.sla_stats and self.protection_methods):
            # number of VMs per SLA and sla dumps
            try:
                self.protection_methods.vms_per_sla()
                self.protection_methods.sla_dumps()
                self.influx_client.flush_insert_buffer()
            except Exception as error:
                ExceptionUtils.exception_info(
                    error=error,
                    extra_message="Top-level-error when requesting and computing VMs per sla, skipping them all")

        if(self.vm_stats and self.protection_methods):
            # retrieve and calculate VM inventory summary
            try:
                self.protection_methods.create_inventory_summary()
                self.influx_client.flush_insert_buffer()
            except Exception as error:
                ExceptionUtils.exception_info(
                    error=error,
                    extra_message="Top-level-error when creating inventory summary, skipping them all")

        if(self.vadps and self.protection_methods):
            try:
                self.protection_methods.vadps()
                self.influx_client.flush_insert_buffer()
            except Exception as error:
                ExceptionUtils.exception_info(
                    error=error,
                    extra_message="Top-level-error when requesting vadps, skipping them all")

        if(self.storages and self.protection_methods):
            try:
                self.protection_methods.storages()
                self.influx_client.flush_insert_buffer()
            except Exception as error:
                ExceptionUtils.exception_info(
                    error=error,
                    extra_message="Top-level-error when collecting storages, skipping them all")

        # ###################### OTHER METHODS #######################

        if(OPTIONS.copy_database):
            try:
                self.influx_client.copy_database(OPTIONS.copy_database)
            except Exception as error:
                ExceptionUtils.exception_info(
                    error=error,
                    extra_message="Top-level-error when coping database.")

        # ################### NON-SETUP-METHODS #######################

        if(OPTIONS.test):
            try:
                OtherMethods.test_connection(self.influx_client, self.rest_client, self.config_file)
            except Exception as error:
                ExceptionUtils.exception_info(
                    error=error,
                    extra_message="Top-level-error when testing connection.")

        if(OPTIONS.create_dashboard):
            try:
                if(not OPTIONS.dashboard_folder_path):
                    ExceptionUtils.error_message(
                        "Only use --create_dashboard in combination with --dashboard_folder_path=\"PATH/TO/GRAFANA/FOLDER/\"")
                else:
                    OtherMethods.create_dashboard(
                        dashboard_folder_path=OPTIONS.dashboard_folder_path,
                        database_name=self.influx_client.database.name)
            except Exception as error:
                ExceptionUtils.exception_info(
                    error=error,
                    extra_message="Top-level-error when creating dashboard")

        self.exit()

if __name__ == "__main__":
    SppMon().main()<|MERGE_RESOLUTION|>--- conflicted
+++ resolved
@@ -54,13 +54,9 @@
  02/07/2021 version 0.13   Implemented additional Office365 Joblog parsing
  02/10/2021 version 0.13.1 Fixes to partial send(influx), including influxdb version into stats
  03/29/2021 version 0.13.2 Fixes to typing, reducing error messages and tracking code for NaN bug
-<<<<<<< HEAD
- 06/30/2021 version 0.14    Added install script and fixed typo in config file, breaking old config files.
-
-=======
  06/07/2021 version 0.13.3 Hotfixing version endpoint for SPP 10.1.8.1
  06/09/2021 version 0.13.4 Hotfixing storage execption, chaning top-level execption handling to reduce the need of further hotfixes
->>>>>>> 8a31b8ff
+ 06/30/2021 version 0.14    Added install script and fixed typo in config file, breaking old config files.
 """
 from __future__ import annotations
 import functools
@@ -88,12 +84,8 @@
 from utils.spp_utils import SppUtils
 
 # Version:
-<<<<<<< HEAD
 VERSION = "0.14.0  (2021/06/30)"
 
-=======
-VERSION = "0.13.4  (2021/06/09)"
->>>>>>> 8a31b8ff
 
 # ----------------------------------------------------------------------------
 # command line parameter parsing
