--- conflicted
+++ resolved
@@ -41,12 +41,8 @@
  08/25/2020 version 0.10.1 Fixes to Transfer Data, Parse Unit and Top-SSH-Command parsing
  09/01/2020 version 0.10.2 Parse_Unit fixes (JobLogs) and adjustments on timeout
  11/10/2020 version 0.10.3 Introduced --loadedSystem argument and moved --minimumLogs to depricated
-<<<<<<< HEAD
  12/07/2020 version 0.10.4 Included SPP 10.1.6 addtional job information features and some bugfixes
-=======
- 12/29/2020 version 0.10.4 Replaced ssh 'top' command by 'ps' command to bugfix truncating data
-
->>>>>>> add6564d
+ 12/29/2020 version 0.10.5 Replaced ssh 'top' command by 'ps' command to bugfix truncating data
 """
 from __future__ import annotations
 import functools
@@ -75,11 +71,7 @@
 from utils.spp_utils import SppUtils
 
 # Version:
-<<<<<<< HEAD
-VERSION = "0.10.4  (2020/12/07)"
-=======
-VERSION = "0.10.4  (2020/12/29)"
->>>>>>> add6564d
+VERSION = "0.10.5  (2020/12/29)"
 
 # ----------------------------------------------------------------------------
 # command line parameter parsing
