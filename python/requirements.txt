--- conflicted
+++ resolved
@@ -4,7 +4,6 @@
 #
 #    pip-compile --allow-unsafe ./python/requirements.txt
 #
-<<<<<<< HEAD
 
 #manual add
 pandas-stubs==1.2.0.58
@@ -13,10 +12,7 @@
 
 ##
 
-bcrypt==3.2.0
-=======
 bcrypt==3.2.2
->>>>>>> ad5c86d2
     # via paramiko
 certifi==2022.6.15
     # via requests
