--- conflicted
+++ resolved
@@ -19,12 +19,11 @@
 
 ### Fixed
 
-<<<<<<< HEAD
 * Code scanning alert #2 and #3: Printing passwords into logger due to an faulty if-expression.
-=======
+
 ### Known Issues
 
-## [1.2.1] - 2022-06-17
+## [1.2.0] - 2022-06-17
 
 ### Added
 
@@ -64,7 +63,6 @@
 ### Known Issues
 
 * In newer Grafana versions the dashboard import might corrupt the datasource name. A fix is unavailable yet, though the error is only visual.
->>>>>>> f5986e53
 
 ## [1.1.1] - 2022-02-22
 
